--- conflicted
+++ resolved
@@ -23,10 +23,7 @@
 import { useLanguage } from '../../context/LanguageContext';
 import { SUPPORTED_LANGUAGES, SupportedLanguageCode } from '../../constants/config';
 import { TranslationKey } from '../../constants/translations';
-<<<<<<< HEAD
 import { wordService } from '../../services/wordService';
-=======
->>>>>>> e2b0e481
 
 const { width } = Dimensions.get('window');
 
@@ -364,7 +361,6 @@
           {/* 单词卡 */}
           <ScrollView contentContainerStyle={styles.detailCardScroll}>
             <View style={styles.detailCardBox}>
-<<<<<<< HEAD
               {isLoadingWordDetail ? (
                 <Text style={{textAlign:'center',padding:32}}>加载中...</Text>
               ) : selectedWordDetail ? (
@@ -372,9 +368,6 @@
               ) : (
                 <Text style={{textAlign:'center',padding:32}}>未找到释义</Text>
               )}
-=======
-              <WordCard wordData={selectedWord} />
->>>>>>> e2b0e481
             </View>
           </ScrollView>
         </View>
